sudo: required
language: python

services:
  - docker

python: '3.6'
install: pip install tox docker
script: tox
before_deploy: >
  mkdir -p ./docker/pkg
  && cp .tox/dist/* ./docker/pkg/
  && ls ./docker/pkg/
deploy:
<<<<<<< HEAD

  # Deploy to PyPi on tagged commits
  - provider: pypi
    user: $PYPI_USER
    password: $PYPI_PASSWORD
    skip_cleanup: true
    on:
      tags: true

  # Deploy "latest" and version tag to Docker Hub on tagged commits
  - provider: script
    script: >
      python3 ./deploy_docker.py 
      --user "$DOCKER_USER"
      --password "$DOCKER_PASSWORD"
      --name brewblox/brewblox-service
      --tags latest $(git describe --tags)
    skip_cleanup: true
    on:
      tags: true

  # Deploy branch to Docker Hub on any push to an upstream branch
  - provider: script
    script: >
      python3 ./deploy_docker.py 
      --user "$DOCKER_USER"
      --password "$DOCKER_PASSWORD"
      --name brewblox/brewblox-service
      --tags "$TRAVIS_BRANCH"
    skip_cleanup: true
    on:
      tags: false
      repo: BrewBlox/brewblox-service
      all_branches: true
=======
  provider: pypi
  user: $PYPI_USER
  password: $PYPI_PASSWORD
  skip_cleanup: true
  on:
    tags: true
after_deploy: ./deploy_docker.sh
>>>>>>> aa7282c3
<|MERGE_RESOLUTION|>--- conflicted
+++ resolved
@@ -12,7 +12,6 @@
   && cp .tox/dist/* ./docker/pkg/
   && ls ./docker/pkg/
 deploy:
-<<<<<<< HEAD
 
   # Deploy to PyPi on tagged commits
   - provider: pypi
@@ -46,13 +45,4 @@
     on:
       tags: false
       repo: BrewBlox/brewblox-service
-      all_branches: true
-=======
-  provider: pypi
-  user: $PYPI_USER
-  password: $PYPI_PASSWORD
-  skip_cleanup: true
-  on:
-    tags: true
-after_deploy: ./deploy_docker.sh
->>>>>>> aa7282c3
+      all_branches: true